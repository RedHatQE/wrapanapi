--- conflicted
+++ resolved
@@ -53,7 +53,6 @@
 
 def test_list_resource_type(provider):
     """ Checks whether any resource type is listed and has attributes """
-    found = False
     feeds = provider.list_feed()
     for feed in feeds:
         res_types = provider.list_resource_type(feed_id=feed.id)
@@ -66,7 +65,6 @@
 
 def test_list_server(provider):
     """ Checks whether any server is listed and has attributes"""
-    found = False
     servers = provider.list_server()
     for server in servers:
         assert server.id
@@ -82,43 +80,12 @@
 
 def test_list_server_deployment(provider):
     """ Checks whether any deployment is listed and has attributes """
-    found = False
-<<<<<<< HEAD
     deployments = provider.list_server_deployment()
     for deployment in deployments:
         assert deployment.id
         assert deployment.name
         assert deployment.path
     assert len(deployments) > 0, "No deployment is listed for any of feeds"
-=======
-    feeds = provider.list_feed()
-    for feed in feeds:
-        deployments = provider.list_server_deployment(feed.id)
-        if len(deployments) > 0:
-            found = True
-        for deployment in deployments:
-            assert deployment.id
-            assert deployment.name
-            assert deployment.path
-    assert (found | provider._stats_available['num_deployment'](provider) > 0,
-            "No any deployment is listed for any of feeds, but they exists")
-
-
-def test_list_server_datasource(provider):
-    """ Checks whether any datasource is listed and has attributes """
-    found = False
-    feeds = provider.list_feed()
-    for feed in feeds:
-        datasources = provider.list_server_datasource(feed.id)
-        if len(datasources) > 0:
-            found = True
-        for datasource in datasources:
-            assert datasource.id
-            assert datasource.name
-            assert datasource.path
-    assert (found | provider._stats_available['num_datasource'](provider) > 0,
-            "No any datasource is listed for any of feeds, but they exists")
->>>>>>> fd42cd75
 
 
 def test_resource_data(provider):
@@ -133,6 +100,20 @@
             assert r_data.path
             assert r_data.value
     assert found, "No resource data is listed for any of servers"
+
+
+def test_list_server_datasource(provider):
+    """ Checks whether any datasource is listed and has attributes """
+    found = False
+    datasources = provider.list_server_datasource()
+    if len(datasources) > 0:
+        found = True
+    for datasource in datasources:
+        assert datasource.id
+        assert datasource.name
+        assert datasource.path
+    assert (found | provider._stats_available['num_datasource'](provider) > 0,
+            "No any datasource is listed for any of feeds, but they exists")
 
 
 def test_path(provider):
@@ -170,24 +151,16 @@
     assert num_deployment == deployments_count, "Number of deployments is wrong"
 
 
-<<<<<<< HEAD
-=======
 def test_num_datasource(provider):
     """ Checks whether number of datasources is returned correct """
     datasources_count = 0
     feeds = provider.list_feed()
     for feed in feeds:
-        datasources_count += len(provider.list_server_datasource(feed.id))
+        datasources_count += len(provider.list_server_datasource(feed_id=feed.id))
     num_datasource = provider._stats_available['num_datasource'](provider)
     assert num_datasource == datasources_count, "Number of datasources is wrong"
 
 
-def test_list_event_empty(provider):
-    """ Checks that events are filtered and empty list is returned """
-    assert len(provider.list_event(0, 0)) == 0, "Unexpected events are returned"
-
-
->>>>>>> fd42cd75
 def test_list_event(provider):
     """ Checks whether is any event listed """
     events = provider.list_event()
